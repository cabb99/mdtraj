import os
import tempfile
import numpy as np
from noseperf.testcases import PerformanceTest

<<<<<<< HEAD
from mdtraj import dcd, binpos, trr, netcdf, hdf5
from mdtraj import XTCTrajectoryFile, TRRTrajectoryFile
import numpy as np
=======
from mdtraj import xtc, trr, netcdf, hdf5
from mdtraj import DCDTrajectoryFile, BINPOSTrajectoryFile
>>>>>>> 19e2bf06

######################################################
# Base class: handles setting up a temp file and array
######################################################


class WithTemp(PerformanceTest):
    n_frames = 10000
    n_atoms = 100

    def setUp(self):
        self.xyz = np.random.randn(self.n_frames, self.n_atoms, 3).astype(np.float32)
        self.fn = tempfile.mkstemp()[1]

    def tearDown(self):
        os.unlink(self.fn)

########################################
# Tests
########################################


class TestXTCWriter(WithTemp):
    def test(self):
        "Test the write speed of the XTC code (10000 frames, 100 atoms)"
        with XTCTrajectoryFile(self.fn, 'w') as f:
            f.write(xyz=self.xyz)


class TestXTCRead(WithTemp):
    def setUp(self):
        super(TestXTCRead, self).setUp()
        with XTCTrajectoryFile(self.fn, 'w') as f:
            f.write(xyz=self.xyz)

    def test(self):
        "Test the read speed of the XTC code (10000 frames, 100 atoms)"
        with XTCTrajectoryFile(self.fn) as f:
            f.read()


class TestDCDWrite(WithTemp):
    def test(self):
        "Test the write speed of the DCD code (10000 frames, 100 atoms)"
        with DCDTrajectoryFile(self.fn, 'w') as f:
            f.write(xyz=self.xyz)


class TestDCDRead(WithTemp):
    def setUp(self):
        super(TestDCDRead, self).setUp()
        with DCDTrajectoryFile(self.fn, 'w') as f:
            f.write(xyz=self.xyz)

    def test(self):
        "Test the read speed of the DCD code (10000 frames, 100 atoms)"
        with DCDTrajectoryFile(self.fn) as f:
            f.read()


class TestBINPOSWrite(WithTemp):
    def test(self):
        "Test the write speed of the BINPOS code (10000 frames, 100 atoms)"
        with BINPOSTrajectoryFile(self.fn, 'w', force_overwrite=True) as f:
            f.write(self.xyz)


class TestBINPOSRead(WithTemp):
    def setUp(self):
        super(TestBINPOSRead, self).setUp()
        with BINPOSTrajectoryFile(self.fn, 'w', force_overwrite=True) as f:
            f.write(self.xyz)

    def test(self):
        "Test the read speed of the BINPOS code (10000 frames, 100 atoms)"
        with BINPOSTrajectoryFile(self.fn) as f:
            xyz = f.read()


class TestTRRWriter(WithTemp):
    def test(self):
        "Test the write speed of the TRR code (10000 frames, 100 atoms)"
        with TRRTrajectoryFile(self.fn, 'w') as f:
            f.write(xyz=self.xyz)


class TestTRRRead(WithTemp):
    def setUp(self):
        super(TestTRRRead, self).setUp()
        with TRRTrajectoryFile(self.fn, 'w') as f:
            f.write(xyz=self.xyz)

    def test(self):
        "Test the read speed of the TRR code (10000 frames, 100 atoms)"
        with TRRTrajectoryFile(self.fn) as f:
            f.read()


class TestNetCDFWrite(WithTemp):
    def test(self):
        "Test the write speed of the NetCDF code (10000 frames, 100 atoms)"
        with netcdf.NetCDFTrajectoryFile(self.fn, 'w', force_overwrite=True) as f:
            f.write(self.xyz)


class TestNetCDFRead(WithTemp):
    def setUp(self):
        super(TestNetCDFRead, self).setUp()
        with netcdf.NetCDFTrajectoryFile(self.fn, 'w', force_overwrite=True) as f:
            f.write(self.xyz)

    def test(self):
        "Test the read speed of the NetCDF code (10000 frames, 100 atoms)"
        with netcdf.NetCDFTrajectoryFile(self.fn) as f:
            f.read()


class TestHDF5Write(WithTemp):
    def test(self):
        "Test the write speed of the hdf5 code (10000 frames, 100 atoms)"
        with hdf5.HDF5TrajectoryFile(self.fn, 'w', force_overwrite=True) as f:
            f.write(self.xyz)


class TestHDF5Read(WithTemp):
    def setUp(self):
        super(TestHDF5Read, self).setUp()
        with hdf5.HDF5TrajectoryFile(self.fn, 'w', force_overwrite=True) as f:
            f.write(self.xyz)

    def test(self):
        "Test the read speed of the hdf5 code (10000 frames, 100 atoms)"
        with hdf5.HDF5TrajectoryFile(self.fn) as f:
            f.read()<|MERGE_RESOLUTION|>--- conflicted
+++ resolved
@@ -3,14 +3,10 @@
 import numpy as np
 from noseperf.testcases import PerformanceTest
 
-<<<<<<< HEAD
-from mdtraj import dcd, binpos, trr, netcdf, hdf5
-from mdtraj import XTCTrajectoryFile, TRRTrajectoryFile
-import numpy as np
-=======
-from mdtraj import xtc, trr, netcdf, hdf5
-from mdtraj import DCDTrajectoryFile, BINPOSTrajectoryFile
->>>>>>> 19e2bf06
+#from mdtraj import dcd, binpos, trr, netcdf, hdf5
+from mdtraj import (XTCTrajectoryFile, TRRTrajectoryFile, DCDTrajectoryFile,
+                    BINPOSTrajectoryFile, NetCDFTrajectoryFile, HDF5TrajectoryFile)
+
 
 ######################################################
 # Base class: handles setting up a temp file and array
@@ -112,36 +108,36 @@
 class TestNetCDFWrite(WithTemp):
     def test(self):
         "Test the write speed of the NetCDF code (10000 frames, 100 atoms)"
-        with netcdf.NetCDFTrajectoryFile(self.fn, 'w', force_overwrite=True) as f:
+        with NetCDFTrajectoryFile(self.fn, 'w', force_overwrite=True) as f:
             f.write(self.xyz)
 
 
 class TestNetCDFRead(WithTemp):
     def setUp(self):
         super(TestNetCDFRead, self).setUp()
-        with netcdf.NetCDFTrajectoryFile(self.fn, 'w', force_overwrite=True) as f:
+        with NetCDFTrajectoryFile(self.fn, 'w', force_overwrite=True) as f:
             f.write(self.xyz)
 
     def test(self):
         "Test the read speed of the NetCDF code (10000 frames, 100 atoms)"
-        with netcdf.NetCDFTrajectoryFile(self.fn) as f:
+        with NetCDFTrajectoryFile(self.fn) as f:
             f.read()
 
 
 class TestHDF5Write(WithTemp):
     def test(self):
         "Test the write speed of the hdf5 code (10000 frames, 100 atoms)"
-        with hdf5.HDF5TrajectoryFile(self.fn, 'w', force_overwrite=True) as f:
+        with HDF5TrajectoryFile(self.fn, 'w', force_overwrite=True) as f:
             f.write(self.xyz)
 
 
 class TestHDF5Read(WithTemp):
     def setUp(self):
         super(TestHDF5Read, self).setUp()
-        with hdf5.HDF5TrajectoryFile(self.fn, 'w', force_overwrite=True) as f:
+        with HDF5TrajectoryFile(self.fn, 'w', force_overwrite=True) as f:
             f.write(self.xyz)
 
     def test(self):
         "Test the read speed of the hdf5 code (10000 frames, 100 atoms)"
-        with hdf5.HDF5TrajectoryFile(self.fn) as f:
+        with HDF5TrajectoryFile(self.fn) as f:
             f.read()