--- conflicted
+++ resolved
@@ -1,15 +1,10 @@
 import os
 import tempfile
+import numpy as np
 from noseperf.testcases import PerformanceTest
-<<<<<<< HEAD
 
-from mdtraj import DCDTrajectoryFile
-from mdtraj import xtc, binpos, trr, netcdf, hdf5
-=======
-from mdtraj import BINPOSTrajectoryFile
-from mdtraj import xtc, dcd, trr, netcdf, hdf5
->>>>>>> 0f1ab55a
-import numpy as np
+from mdtraj import xtc, trr, netcdf, hdf5
+from mdtraj import DCDTrajectoryFile, BINPOSTrajectoryFile
 
 ######################################################
 # Base class: handles setting up a temp file and array
