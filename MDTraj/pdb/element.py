##############################################################################
# MDTraj: A Python Library for Loading, Saving, and Manipulating
#         Molecular Dynamics Trajectories.
# Copyright 2012-2013 Stanford University and the Authors
#
# Authors: Christopher M. Bruns
# Contributors: Robert McGibbon, Jason Swails
#
# MDTraj is free software: you can redistribute it and/or modify
# it under the terms of the GNU Lesser General Public License as
# published by the Free Software Foundation, either version 2.1
# of the License, or (at your option) any later version.
#
# This library is distributed in the hope that it will be useful,
# but WITHOUT ANY WARRANTY; without even the implied warranty of
# MERCHANTABILITY or FITNESS FOR A PARTICULAR PURPOSE.  See the
# GNU Lesser General Public License for more details.
#
# You should have received a copy of the GNU Lesser General Public
# License along with MDTraj. If not, see <http://www.gnu.org/licenses/>.
##############################################################################


"""
element.py: Used for managing elements.

This is part of the OpenMM molecular simulation toolkit originating from
Simbios, the NIH National Center for Physics-Based Simulation of
Biological Structures at Stanford, funded under the NIH Roadmap for
Medical Research, grant U54 GM072970. See https://simtk.org.

Portions copyright (c) 2012 Stanford University and the Authors.
Authors: Christopher M. Bruns
Contributors: Robert T. McGibbon

Permission is hereby granted, free of charge, to any person obtaining a
copy of this software and associated documentation files (the "Software"),
to deal in the Software without restriction, including without limitation
the rights to use, copy, modify, merge, publish, distribute, sublicense,
and/or sell copies of the Software, and to permit persons to whom the
Software is furnished to do so, subject to the following conditions:

The above copyright notice and this permission notice shall be included in
all copies or substantial portions of the Software.

THE SOFTWARE IS PROVIDED "AS IS", WITHOUT WARRANTY OF ANY KIND, EXPRESS OR
IMPLIED, INCLUDING BUT NOT LIMITED TO THE WARRANTIES OF MERCHANTABILITY,
FITNESS FOR A PARTICULAR PURPOSE AND NONINFRINGEMENT. IN NO EVENT SHALL
THE AUTHORS, CONTRIBUTORS OR COPYRIGHT HOLDERS BE LIABLE FOR ANY CLAIM,
DAMAGES OR OTHER LIABILITY, WHETHER IN AN ACTION OF CONTRACT, TORT OR
OTHERWISE, ARISING FROM, OUT OF OR IN CONNECTION WITH THE SOFTWARE OR THE
USE OR OTHER DEALINGS IN THE SOFTWARE.
"""
from __future__ import print_function, division
import numpy as np

class Element(tuple):
    """An Element represents a chemical element.

    The mdtraj.pdb.element module contains objects for all the standard chemical elements,
    such as element.hydrogen or element.carbon.  You can also call the static method
    Element.getBySymbol() to look up the Element with a particular chemical symbol."""
    __slots__ = []
    _elements_by_symbol = {}
    _elements_by_atomic_number = {}

    def __new__(cls, number, name, symbol, mass):
        """Create a new element

        Parameters
        ----------
        number : int
            The atomic number of the element
        name : str
            The name of the element
        symbol : str
            The chemical symbol of the element
        mass : float
            The atomic mass of the element
        """

        newobj = tuple.__new__(cls, (number, name, symbol, mass))

        # Index this element in a global table
        s = symbol.strip().upper()
        assert s not in Element._elements_by_symbol
        Element._elements_by_symbol[s] = newobj
        if number in Element._elements_by_atomic_number:
            other_element = Element._elements_by_atomic_number[number]
            if mass < other_element.mass:
                # If two "elements" share the same atomic number, they're
                # probably hydrogen and deuterium, and we want to choose
                # the lighter one to put in the table by atomic_number,
                # since it's the "canonical" element.
                Element._elements_by_atomic_number[number] = newobj
        else:
            Element._elements_by_atomic_number[number] = newobj

        return newobj


    def __eq__(self, other):
        result = True
        if self.name != other.name:
            result = False

        if self.symbol != other.symbol:
            result = False

        if self.atomic_number != other.atomic_number:
            result = False

        if np.abs(self.mass - other.mass) > 1E-4:
            result = False

        return result


    @staticmethod
    def getBySymbol(symbol):
        """Get the Element with a particular chemical symbol."""
        s = symbol.strip().upper()
        return Element._elements_by_symbol[s]

<<<<<<< HEAD
    
=======
    @property
    def number(self):
        return tuple.__getitem__(self, 0)

    @property
    def name(self):
        return tuple.__getitem__(self, 1)

    @property
    def symbol(self):
        return tuple.__getitem__(self, 2)

    @property
    def mass(self):
        return tuple.__getitem__(self, 3)

    def __getitem__(self, item):
        raise TypeError
    
    def __str__(self):
        return self.name

    def atomic_number(self):
        return self.number
>>>>>>> a387ee2c

# This is for backward compatibility.
def get_by_symbol(symbol):
    s = symbol.strip().upper()
    return Element._elements_by_symbol[s]


hydrogen =       Element(  1, "hydrogen", "H", 1.007947)
deuterium =      Element(  1, "deuterium", "D", 2.01355321270)
helium =         Element(  2, "helium", "He", 4.003)
lithium =        Element(  3, "lithium", "Li", 6.9412)
beryllium =      Element(  4, "beryllium", "Be", 9.0121823)
boron =          Element(  5, "boron", "B", 10.8117)
carbon =         Element(  6, "carbon", "C", 12.01078)
nitrogen =       Element(  7, "nitrogen", "N", 14.00672)
oxygen =         Element(  8, "oxygen", "O", 15.99943)
fluorine =       Element(  9, "fluorine", "F", 18.99840325)
neon =           Element( 10, "neon", "Ne", 20.17976)
sodium =         Element( 11, "sodium", "Na", 22.989769282)
magnesium =      Element( 12, "magnesium", "Mg", 24.30506)
aluminum =       Element( 13, "aluminum", "Al", 26.98153868)
silicon =        Element( 14, "silicon", "Si", 28.08553)
phosphorus =     Element( 15, "phosphorus", "P", 30.9737622)
sulfur =         Element( 16, "sulfur", "S", 32.0655)
chlorine =       Element( 17, "chlorine", "Cl", 35.4532)
argon =          Element( 18, "argon", "Ar", 39.9481)
potassium =      Element( 19, "potassium", "K", 39.09831)
calcium =        Element( 20, "calcium", "Ca", 40.0784)
scandium =       Element( 21, "scandium", "Sc", 44.9559126)
titanium =       Element( 22, "titanium", "Ti", 47.8671)
vanadium =       Element( 23, "vanadium", "V", 50.94151)
chromium =       Element( 24, "chromium", "Cr", 51.99616)
manganese =      Element( 25, "manganese", "Mn", 54.9380455)
iron =           Element( 26, "iron", "Fe", 55.8452)
cobalt =         Element( 27, "cobalt", "Co", 58.9331955)
nickel =         Element( 28, "nickel", "Ni", 58.69342)
copper =         Element( 29, "copper", "Cu", 63.5463)
zinc =           Element( 30, "zinc", "Zn", 65.4094)
gallium =        Element( 31, "gallium", "Ga", 69.7231)
germanium =      Element( 32, "germanium", "Ge", 72.641)
arsenic =        Element( 33, "arsenic", "As", 74.921602)
selenium =       Element( 34, "selenium", "Se", 78.963)
bromine =        Element( 35, "bromine", "Br", 79.9041)
krypton =        Element( 36, "krypton", "Kr", 83.7982)
rubidium =       Element( 37, "rubidium", "Rb", 85.46783)
strontium =      Element( 38, "strontium", "Sr", 87.621)
yttrium =        Element( 39, "yttrium", "Y", 88.905852)
zirconium =      Element( 40, "zirconium", "Zr", 91.2242)
niobium =        Element( 41, "niobium", "Nb", 92.906382)
molybdenum =     Element( 42, "molybdenum", "Mo", 95.942)
technetium =     Element( 43, "technetium", "Tc", 98)
ruthenium =      Element( 44, "ruthenium", "Ru", 101.072)
rhodium =        Element( 45, "rhodium", "Rh", 102.905502)
palladium =      Element( 46, "palladium", "Pd", 106.421)
silver =         Element( 47, "silver", "Ag", 107.86822)
cadmium =        Element( 48, "cadmium", "Cd", 112.4118)
indium =         Element( 49, "indium", "In", 114.8183)
tin =            Element( 50, "tin", "Sn", 118.7107)
antimony =       Element( 51, "antimony", "Sb", 121.7601)
tellurium =      Element( 52, "tellurium", "Te", 127.603)
iodine =         Element( 53, "iodine", "I", 126.904473)
xenon =          Element( 54, "xenon", "Xe", 131.2936)
cesium =         Element( 55, "cesium", "Cs", 132.90545192)
barium =         Element( 56, "barium", "Ba", 137.3277)
lanthanum =      Element( 57, "lanthanum", "La", 138.905477)
cerium =         Element( 58, "cerium", "Ce", 140.1161)
praseodymium =   Element( 59, "praseodymium", "Pr", 140.907652)
neodymium =      Element( 60, "neodymium", "Nd", 144.2423)
promethium =     Element( 61, "promethium", "Pm", 145)
samarium =       Element( 62, "samarium", "Sm", 150.362)
europium =       Element( 63, "europium", "Eu", 151.9641)
gadolinium =     Element( 64, "gadolinium", "Gd", 157.253)
terbium =        Element( 65, "terbium", "Tb", 158.925352)
dysprosium =     Element( 66, "dysprosium", "Dy", 162.5001)
holmium =        Element( 67, "holmium", "Ho", 164.930322)
erbium =         Element( 68, "erbium", "Er", 167.2593)
thulium =        Element( 69, "thulium", "Tm", 168.934212)
ytterbium =      Element( 70, "ytterbium", "Yb", 173.043)
lutetium =       Element( 71, "lutetium", "Lu", 174.9671)
hafnium =        Element( 72, "hafnium", "Hf", 178.492)
tantalum =       Element( 73, "tantalum", "Ta", 180.947882)
tungsten =       Element( 74, "tungsten", "W", 183.841)
rhenium =        Element( 75, "rhenium", "Re", 186.2071)
osmium =         Element( 76, "osmium", "Os", 190.233)
iridium =        Element( 77, "iridium", "Ir", 192.2173)
platinum =       Element( 78, "platinum", "Pt", 195.0849)
gold =           Element( 79, "gold", "Au", 196.9665694)
mercury =        Element( 80, "mercury", "Hg", 200.592)
thallium =       Element( 81, "thallium", "Tl", 204.38332)
lead =           Element( 82, "lead", "Pb", 207.21)
bismuth =        Element( 83, "bismuth", "Bi", 208.980401)
polonium =       Element( 84, "polonium", "Po", 209)
astatine =       Element( 85, "astatine", "At", 210)
radon =          Element( 86, "radon", "Rn", 222.018)
francium =       Element( 87, "francium", "Fr", 223)
radium =         Element( 88, "radium", "Ra", 226)
actinium =       Element( 89, "actinium", "Ac", 227)
thorium =        Element( 90, "thorium", "Th", 232.038062)
protactinium =   Element( 91, "protactinium", "Pa", 231.035882)
uranium =        Element( 92, "uranium", "U", 238.028913)
neptunium =      Element( 93, "neptunium", "Np", 237)
plutonium =      Element( 94, "plutonium", "Pu", 244)
americium =      Element( 95, "americium", "Am", 243)
curium =         Element( 96, "curium", "Cm", 247)
berkelium =      Element( 97, "berkelium", "Bk", 247)
californium =    Element( 98, "californium", "Cf", 251)
einsteinium =    Element( 99, "einsteinium", "Es", 252)
fermium =        Element(100, "fermium", "Fm", 257)
mendelevium =    Element(101, "mendelevium", "Md", 258)
nobelium =       Element(102, "nobelium", "No", 259)
lawrencium =     Element(103, "lawrencium",     "Lr", 262)
rutherfordium =  Element(104, "rutherfordium",  "Rf", 261)
dubnium =        Element(105, "dubnium",        "Db", 262)
seaborgium =     Element(106, "seaborgium",     "Sg", 266)
bohrium =        Element(107, "bohrium",        "Bh", 264)
hassium =        Element(108, "hassium",        "Hs", 269)
meitnerium =     Element(109, "meitnerium",     "Mt", 268)
darmstadtium =   Element(110, "darmstadtium",   "Ds", 281)
roentgenium =    Element(111, "roentgenium",    "Rg", 272)
ununbium =       Element(112, "ununbium",       "Uub", 285)
ununtrium =      Element(113, "ununtrium",      "Uut", 284)
ununquadium =    Element(114, "ununquadium",    "Uuq", 289)
ununpentium =    Element(115, "ununpentium",    "Uup", 288)
ununhexium =     Element(116, "ununhexium",     "Uuh", 292)

# Aliases to recognize common alternative spellings. Both the '==' and 'is'
# relational operators will work with any chosen name
sulphur = sulfur
aluminium = aluminum<|MERGE_RESOLUTION|>--- conflicted
+++ resolved
@@ -99,32 +99,12 @@
         return newobj
 
 
-    def __eq__(self, other):
-        result = True
-        if self.name != other.name:
-            result = False
-
-        if self.symbol != other.symbol:
-            result = False
-
-        if self.atomic_number != other.atomic_number:
-            result = False
-
-        if np.abs(self.mass - other.mass) > 1E-4:
-            result = False
-
-        return result
-
-
     @staticmethod
     def getBySymbol(symbol):
         """Get the Element with a particular chemical symbol."""
         s = symbol.strip().upper()
         return Element._elements_by_symbol[s]
 
-<<<<<<< HEAD
-    
-=======
     @property
     def number(self):
         return tuple.__getitem__(self, 0)
@@ -149,7 +129,6 @@
 
     def atomic_number(self):
         return self.number
->>>>>>> a387ee2c
 
 # This is for backward compatibility.
 def get_by_symbol(symbol):
