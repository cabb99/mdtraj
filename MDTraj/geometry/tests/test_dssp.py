from __future__ import print_function
import os
import shutil
import itertools
import tempfile
import subprocess
from distutils.spawn import find_executable

import mdtraj as md
from mdtraj.testing import get_fn, eq, DocStringFormatTester, skipif

HAVE_DSSP = find_executable('mkdssp')
<<<<<<< HEAD
DSSP_MSG =  "This tests required mkdssp to be installed, from http://swift.cmbi.ru.nl/gv/dssp/"
=======
DSSP_MSG = "This tests required mkdssp to be installed, from http://swift.cmbi.ru.nl/gv/dssp/"
>>>>>>> bc0920cd
tmpdir = None

def setup():
    global tmpdir
    tmpdir = tempfile.mkdtemp()

def teardown():
    shutil.rmtree(tmpdir)

def call_dssp(traj, frame=0):
    inp = os.path.join(tmpdir, 'temp.pdb')
    out = os.path.join(tmpdir, 'temp.pdb.dssp')
    traj[frame].save(inp)
    cmd = ['mkdssp', '-i', inp, '-o', out]
    subprocess.check_output(' '.join(cmd), shell=True)

    KEY_LINE = '  #  RESIDUE AA STRUCTURE BP1 BP2  ACC     N-H-->O    O-->H-N    N-H-->O    O-->H-N    TCO  KAPPA ALPHA  PHI   PSI    X-CA   Y-CA   Z-CA'
    with open(out) as f:
        # exaust the first entries
        max(itertools.takewhile(lambda l: not l.startswith(KEY_LINE), f))
        return ''.join([line[16] for line in f])
<<<<<<< HEAD
        
def assert_(a, b):
    try:
        assert a == b
    except AssertionError:
        print('a: "%s"', a)
        print('b: "%s"', b)
        raise

@skipif(not HAVE_DSSP, DSSP_MSG)
def test_1():
    for fn in ['1bpi.pdb', '1vii.pdb', '4K6Q.pdb', '1am7_protein.pdb']:
=======

def assert_(a, b):
    try:
        assert a == b
    except AssertionError:
        print('\na: "%s"' % a)
        print('b: "%s"' % b)
        raise


@skipif(not HAVE_DSSP, DSSP_MSG)
def test_1():
    for fn in ['4K6Q.pdb']: # ['1bpi.pdb', '1vii.pdb', '4K6Q.pdb']:
>>>>>>> bc0920cd
        t = md.load(get_fn(fn))
        t = t.atom_slice(t.top.select_atom_indices('minimal'))
        f = lambda : assert_(call_dssp(t), md.compute_dssp(t)[0])
        f.description = 'test_1: %s' % fn
        yield f

@skipif(not HAVE_DSSP, DSSP_MSG)
def test_2():
    t = md.load(get_fn('2EQQ.pdb'))
    for i in range(len(t)):
        yield lambda: assert_(call_dssp(t[i]), md.compute_dssp(t[i])[0])<|MERGE_RESOLUTION|>--- conflicted
+++ resolved
@@ -10,11 +10,7 @@
 from mdtraj.testing import get_fn, eq, DocStringFormatTester, skipif
 
 HAVE_DSSP = find_executable('mkdssp')
-<<<<<<< HEAD
 DSSP_MSG =  "This tests required mkdssp to be installed, from http://swift.cmbi.ru.nl/gv/dssp/"
-=======
-DSSP_MSG = "This tests required mkdssp to be installed, from http://swift.cmbi.ru.nl/gv/dssp/"
->>>>>>> bc0920cd
 tmpdir = None
 
 def setup():
@@ -36,34 +32,19 @@
         # exaust the first entries
         max(itertools.takewhile(lambda l: not l.startswith(KEY_LINE), f))
         return ''.join([line[16] for line in f])
-<<<<<<< HEAD
         
 def assert_(a, b):
     try:
         assert a == b
     except AssertionError:
-        print('a: "%s"', a)
-        print('b: "%s"', b)
-        raise
-
-@skipif(not HAVE_DSSP, DSSP_MSG)
-def test_1():
-    for fn in ['1bpi.pdb', '1vii.pdb', '4K6Q.pdb', '1am7_protein.pdb']:
-=======
-
-def assert_(a, b):
-    try:
-        assert a == b
-    except AssertionError:
-        print('\na: "%s"' % a)
+        print('a: "%s"' % a)
         print('b: "%s"' % b)
         raise
 
 
 @skipif(not HAVE_DSSP, DSSP_MSG)
 def test_1():
-    for fn in ['4K6Q.pdb']: # ['1bpi.pdb', '1vii.pdb', '4K6Q.pdb']:
->>>>>>> bc0920cd
+    for fn in ['1bpi.pdb', '1vii.pdb', '4K6Q.pdb', '1am7_protein.pdb']:
         t = md.load(get_fn(fn))
         t = t.atom_slice(t.top.select_atom_indices('minimal'))
         f = lambda : assert_(call_dssp(t), md.compute_dssp(t)[0])
