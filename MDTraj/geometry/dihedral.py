# This file is part of MDTraj.
#
# Copyright 2013 Stanford University
#
# MSMBuilder is free software; you can redistribute it and/or modify
# it under the terms of the GNU General Public License as published by
# the Free Software Foundation; either version 2 of the License, or
# (at your option) any later version.
#
# This program is distributed in the hope that it will be useful,
# but WITHOUT ANY WARRANTY; without even the implied warranty of
# MERCHANTABILITY or FITNESS FOR A PARTICULAR PURPOSE.  See the
# GNU General Public License for more details.
#
# You should have received a copy of the GNU General Public License
# along with this program; if not, write to the Free Software
# Foundation, Inc., 59 Temple Place, Suite 330, Boston, MA  02111-1307  USA
"""Pure python code to calculate dihedral angles in a trajectory
"""
##############################################################################
# Imports
##############################################################################

import numpy as np

##############################################################################
# Functions
##############################################################################


def _compute_dihedrals_xyz(xyz, indices):
    """Compute the dihedral angles of traj for the atom indices in indices.

    Parameters
    ----------
    xyz : np.ndarray, shape=(num_frames, num_atoms, 3), dtype=float
        The XYZ coordinates of a trajectory
    indices : np.ndarray, shape=(num_dihedrals, 4), dtype=int
        Atom indices to compute dihedrals.

    Returns
    -------
    dih : np.ndarray, shape=(num_dihedrals), dtype=float
        dih[i,j] gives the dihedral angle at traj[i] correponding to indices[j].

    """
    # Code adapted from RMG MSMBuilder2 dihedral.c
    x0 = xyz[:, indices[:, 0]]
    x1 = xyz[:, indices[:, 1]]
    x2 = xyz[:, indices[:, 2]]
    x3 = xyz[:, indices[:, 3]]

    b1 = x1 - x0
    b2 = x2 - x1
    b3 = x3 - x2

    c1 = np.cross(b2, b3)
    c2 = np.cross(b1, b2)

    p1 = (b1 * c1).sum(-1)
    p1 *= (b2 * b2).sum(-1) ** 0.5
    p2 = (c1 * c2).sum(-1)

    return np.arctan2(p1, p2)


def compute_dihedrals(traj, indices):
    """Compute the dihedral angles of traj for the atom indices in indices.

    Parameters
    ----------
    traj : Trajectory
        The trajectory whose dihedrals you will compute.
    indices : np.ndarray, shape=(num_dihedrals, 4), dtype=int
        Atom indices to compute dihedrals.

    Returns
    -------
    dih : np.ndarray, shape=(num_dihedrals), dtype=float
        dih[i,j] gives the dihedral angle at traj[i] correponding to indices[j].

    """
    return _compute_dihedrals_xyz(traj.xyz, indices)


def _construct_atom_dict(top, chain_id=0):
    """Create dictionary to lookup indices by atom name and residue_id.

    Parameters
    ----------
    top : Topology
        The topology to parse
    chain_id : int
        The index of the chain to sequence

    Notes
    -----
    By default, we assume you are interested in the first chain.
    """
    atom_dict = {}
    for chain in top.chains():
        if chain.index == chain_id:
            for residue in chain.residues():
                local_dict = {}
                for atom in residue.atoms():
                    local_dict[atom.name] = atom.index
                atom_dict[residue.index] = local_dict
            break
    return atom_dict


def atom_sequence_finder(traj, atom_names, rid_offsets=None, chain_id=0):
    """Find sequences of atom indices correponding to desired atoms.

    Parameters
    ----------
    traj : Trajectory
        Trajectory for which you want dihedrals.
    atom_names : np.ndarray, shape=(4), dtype='str'
        Array of atoms to in each dihedral angle.
    rid_offsets : np.ndarray, optional, shape=(4), dtype='int'
        Array of integer offsets for each atom.
    chain_id : int
        The index of the chain to sequence.

    Notes
    -----
    In additional finding dihedral atoms, this function could be used to
    match *general* sequences of atoms and residue_id offsets.

    Examples
    --------
    Here we calculate the phi torsion angles by specifying the correct
    atom names and the residue_id offsets (e.g. forward or backward in
    chain) for each atom.

    >>> traj = mdtraj.trajectory.load("native.pdb") # doctest: +SKIP
    >>> atom_names = ["C" ,"N" , "CA", "C"] # doctest: +SKIP
    >>> rid_offsets = [-1, 0, 0, 0] # doctest: +SKIP
    >>> found_residue_ids, indices = atom_sequence_finder(traj, atom_names, rid_offsets) # doctest: +SKIP
    """
    if rid_offsets is None:
        rid_offsets = parse_offsets(atom_names)
    atom_names = strip_offsets(atom_names)

    atom_dict = _construct_atom_dict(traj.top, chain_id=chain_id)
    atom_indices = []
    found_residue_ids = []
    atoms_and_offsets = zip(atom_names, rid_offsets)
    for chain in traj.top.chains():
        if chain.index == chain_id:
            for residue in chain.residues():
                rid = residue.index
                if all([rid + offset in atom_dict for offset in rid_offsets]):  # Check that desired residue_IDs are in dict
                    if all([atom in atom_dict[rid + offset] for atom, offset in atoms_and_offsets]):  # Check that we find all atom names in dict
                        atom_indices.append([atom_dict[rid + offset][atom] for atom, offset in atoms_and_offsets])  # Lookup desired atom indices and and add to list.
                        found_residue_ids.append(rid)

    atom_indices = np.array(atom_indices)
    found_residue_ids = np.array(found_residue_ids)

    return found_residue_ids, atom_indices


def parse_offsets(atom_names):
    """Convert a list of atom+offset strings into lists offsets.

<<<<<<< HEAD
    Parameters
    ----------
    atom_names : list
        The names of the atoms to parse for their offsets.

    Returns
    -------
    offsets : list
        The offsets of the atoms, giving whether they refer to atoms
        in the previous residue (-1), current residue (0) or next
        residue (+1)

=======
>>>>>>> 9307fbef
    Notes
    -----
    For example, ["-C", "N", "CA", "C"] will be parsed as
    [-1, 0, 0, 0]
    """
    offsets = []
    for atom in atom_names:
        if atom[0] == "-":
            offsets.append(-1)
        elif atom[0] == "+":
            offsets.append(+1)
        else:
            offsets.append(0)
    return offsets


def strip_offsets(atom_names):
    """Convert a list of atom + offset strings into lists of atoms.

<<<<<<< HEAD
    Parameters
    ----------
    atom_names : list
        The names of the atoms, whose offset prexifs you want to strip

=======
>>>>>>> 9307fbef
    Notes
    -----
    For example, ["-C", "N", "CA", "C"] will be parsed as
    ["C","N","CA","C"]
    """
    atoms = []
    for atom in atom_names:
        if atom[0] == "-":
            atoms.append(atom[1:])
        elif atom[0] == "+":
            atoms.append(atom[1:])
        else:
            atoms.append(atom)
    return atoms

PHI_ATOMS = ["-C", "N", "CA", "C"]
PSI_ATOMS = ["N", "CA", "C", "+N"]
OMEGA_ATOMS = ["CA", "C", "+N", "+CA"]
CHI_ATOMS = ["N", "CA", "CB", "CG"]
# CHI_ATOMS_ALT = ["N", "CA", "CB", "CG1"]  # Need to incorporate this somehow!!!

_get_indices_omega = lambda traj: atom_sequence_finder(traj, OMEGA_ATOMS)
_get_indices_phi = lambda traj: atom_sequence_finder(traj, PHI_ATOMS)
_get_indices_psi = lambda traj: atom_sequence_finder(traj, PSI_ATOMS)
_get_indices_chi = lambda traj: atom_sequence_finder(traj, CHI_ATOMS)


def compute_phi(traj):
    """Calculate the phi torsions of a trajectory.

    Parameters
    ----------
    traj : Trajectory
        Trajectory for which you want dihedrals.

    Returns
    -------
    rid : np.ndarray, shape=(n_phi, 4)
        The indices of the atoms involved in each of the
        phi dihedral angles
    angles : np.ndarray, shape=(n_frames, n_phi)
        The value of the dihedral angle for each of the angles in each of
        the frames.
    """
    rid, indices = _get_indices_phi(traj)
    return rid, compute_dihedrals(traj, indices)


def compute_psi(traj):
    """Calculate the psi torsions of a trajectory.

    Parameters
    ----------
    traj : Trajectory
        Trajectory for which you want dihedrals.

    Returns
    -------
    rid : np.ndarray, shape=(n_psi, 4)
        The indices of the atoms involved in each of the
        psi dihedral angles
    angles : np.ndarray, shape=(n_frames, n_psi)
        The value of the dihedral angle for each of the angles in each of
        the frames.
    """
    rid, indices = _get_indices_psi(traj)
    return rid, compute_dihedrals(traj, indices)


def compute_chi(traj):
    """Calculate the chi torsions of a trajectory.

    Parameters
    ----------
    traj : Trajectory
        Trajectory for which you want dihedrals.

    Returns
    -------
    rid : np.ndarray, shape=(n_chi, 4)
        The indices of the atoms involved in each of the
        chi dihedral angles
    angles : np.ndarray, shape=(n_frames, n_chi)
        The value of the dihedral angle for each of the angles in each of
        the frames.
    """
    rid, indices = _get_indices_chi(traj)
    return rid, compute_dihedrals(traj, indices)


def compute_omega(traj):
    """Calculate the omega torsions of a trajectory.

    Parameters
    ----------
    traj : Trajectory
        Trajectory for which you want dihedrals.

    Returns
    -------
    rid : np.ndarray, shape=(n_omega, 4)
        The indices of the atoms involved in each of the
        omega dihedral angles
    angles : np.ndarray, shape=(n_frames, n_omega)
        The value of the dihedral angle for each of the angles in each of
        the frames.
    """
    rid, indices = _get_indices_omega(traj)
    return rid, compute_dihedrals(traj, indices)<|MERGE_RESOLUTION|>--- conflicted
+++ resolved
@@ -165,7 +165,6 @@
 def parse_offsets(atom_names):
     """Convert a list of atom+offset strings into lists offsets.
 
-<<<<<<< HEAD
     Parameters
     ----------
     atom_names : list
@@ -178,8 +177,6 @@
         in the previous residue (-1), current residue (0) or next
         residue (+1)
 
-=======
->>>>>>> 9307fbef
     Notes
     -----
     For example, ["-C", "N", "CA", "C"] will be parsed as
@@ -199,14 +196,11 @@
 def strip_offsets(atom_names):
     """Convert a list of atom + offset strings into lists of atoms.
 
-<<<<<<< HEAD
     Parameters
     ----------
     atom_names : list
         The names of the atoms, whose offset prexifs you want to strip
 
-=======
->>>>>>> 9307fbef
     Notes
     -----
     For example, ["-C", "N", "CA", "C"] will be parsed as
