--- conflicted
+++ resolved
@@ -31,12 +31,10 @@
 from mdtraj.utils import six
 from mdtraj.utils.six.moves import xrange
 from mdtraj.core import element
-<<<<<<< HEAD
+
 on_win = (sys.platform == 'win32')
 on_py3 = (sys.version_info >= (3, 0))
-=======
-
->>>>>>> 19096081
+
 
 fn = get_fn('traj.h5')
 nat = get_fn('native.pdb')
@@ -517,14 +515,11 @@
 
 def test_iterload_skip():
     files = ['frame0.nc', 'frame0.h5', 'frame0.xtc', 'frame0.trr',
-<<<<<<< HEAD
-             'frame0.dcd', 'frame0.binpos', 'frame0.xyz', 'frame0.lammpstrj']
+             'frame0.dcd', 'frame0.binpos', 'frame0.xyz', 'frame0.lammpstrj',
+             'frame0.dcd', 'frame0.binpos', 'legacy_msmbuilder_trj0.lh5',
+             'frame0.xyz', 'frame0.lammpstrj']
     if not (on_win and on_py3):
         files.append('legacy_msmbuilder_trj0.lh5')
-=======
-             'frame0.dcd', 'frame0.binpos', 'legacy_msmbuilder_trj0.lh5',
-             'frame0.xyz', 'frame0.lammpstrj']
->>>>>>> 19096081
 
     err_msg = "failed for file %s with chunksize %i and skip %i"
 
